--- conflicted
+++ resolved
@@ -34,15 +34,9 @@
 rustc-args = ["--cfg", "docsrs"]
 
 [dependencies]
-<<<<<<< HEAD
-pgx-macros = { path = "../pgx-macros/", version = "=0.6.0" }
-pgx-pg-sys = { path = "../pgx-pg-sys", version = "=0.6.0" }
-pgx-sql-entity-graph = { path = "../pgx-sql-entity-graph/", version = "=0.6.0" }
-=======
-pgx-macros = { path = "../pgx-macros/", version = "=0.6.1" }
+pgx-macros = { path = "../pgx-macros", version = "=0.6.1" }
 pgx-pg-sys = { path = "../pgx-pg-sys", version = "=0.6.1" }
-pgx-utils = { path = "../pgx-utils/", version = "=0.6.1" }
->>>>>>> 5b3b3fa3
+pgx-sql-entity-graph = { path = "../pgx-sql-entity-graph", version = "=0.6.1" }
 
 # used to internally impl things
 once_cell = "1.16.0" # polyfill until std::lazy::OnceCell stabilizes
