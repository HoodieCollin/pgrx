[package]
name = "pgx-pg-sys"
<<<<<<< HEAD
version = "0.2.0-beta.2"
=======
version = "0.2.0-beta.3"
>>>>>>> 9c1a6337
authors = ["ZomboDB, LLC <zombodb@gmail.com>"]
edition = "2018"
license = "MIT"
description = "Generated Rust bindings for Postgres internals, for use with 'pgx'"
homepage = "https://github.com/zombodb/pgx/pg-pg-sys"
repository = "https://github.com/zombodb/pgx/pg-pg-sys"
documentation = "https://docs.rs/pgx-pg-sys"
readme = "README.md"

[features]
default = [ ]
pg10 = [ ]
pg11 = [ ]
pg12 = [ ]
pg13 = [ ]
pg14 = [ ]

[package.metadata.docs.rs]
features = ["pg14"]
no-default-features = true
targets = ["x86_64-unknown-linux-gnu"]
# Enable `#[cfg(docsrs)]` (https://docs.rs/about/builds#cross-compiling)
rustc-args = ["--cfg", "docsrs"]

[dependencies]
memoffset = "0.6.4"
once_cell = "1.8.0"
<<<<<<< HEAD
pgx-macros = { path = "../pgx-macros/", version = "0.2.0-beta.2" }
=======
pgx-macros = { path = "../pgx-macros/", version = "0.2.0-beta.3" }
>>>>>>> 9c1a6337

[build-dependencies]
bindgen = "0.59.1"
build-deps = "0.1.4"
colored = "2.0.0"
num_cpus = "1.13.0"
pgx-utils = { path = "../pgx-utils/", version = "0.2.0-beta.0" }
<<<<<<< HEAD
proc-macro2 = "1.0.30"
quote = "1.0.10"
rayon = "1.5.1"
syn = { version = "1.0.80", features = [ "extra-traits", "full", "fold", "parsing" ] }
=======
proc-macro2 = "1.0.32"
quote = "1.0.10"
rayon = "1.5.1"
syn = { version = "1.0.81", features = [ "extra-traits", "full", "fold", "parsing" ] }
>>>>>>> 9c1a6337
<|MERGE_RESOLUTION|>--- conflicted
+++ resolved
@@ -1,10 +1,6 @@
 [package]
 name = "pgx-pg-sys"
-<<<<<<< HEAD
-version = "0.2.0-beta.2"
-=======
 version = "0.2.0-beta.3"
->>>>>>> 9c1a6337
 authors = ["ZomboDB, LLC <zombodb@gmail.com>"]
 edition = "2018"
 license = "MIT"
@@ -32,11 +28,7 @@
 [dependencies]
 memoffset = "0.6.4"
 once_cell = "1.8.0"
-<<<<<<< HEAD
-pgx-macros = { path = "../pgx-macros/", version = "0.2.0-beta.2" }
-=======
 pgx-macros = { path = "../pgx-macros/", version = "0.2.0-beta.3" }
->>>>>>> 9c1a6337
 
 [build-dependencies]
 bindgen = "0.59.1"
@@ -44,14 +36,7 @@
 colored = "2.0.0"
 num_cpus = "1.13.0"
 pgx-utils = { path = "../pgx-utils/", version = "0.2.0-beta.0" }
-<<<<<<< HEAD
-proc-macro2 = "1.0.30"
-quote = "1.0.10"
-rayon = "1.5.1"
-syn = { version = "1.0.80", features = [ "extra-traits", "full", "fold", "parsing" ] }
-=======
 proc-macro2 = "1.0.32"
 quote = "1.0.10"
 rayon = "1.5.1"
-syn = { version = "1.0.81", features = [ "extra-traits", "full", "fold", "parsing" ] }
->>>>>>> 9c1a6337
+syn = { version = "1.0.81", features = [ "extra-traits", "full", "fold", "parsing" ] }