--- conflicted
+++ resolved
@@ -1,10 +1,6 @@
 [package]
 name = "pgx"
-<<<<<<< HEAD
-version = "0.2.0-beta.2"
-=======
 version = "0.2.0-beta.3"
->>>>>>> 9c1a6337
 authors = ["ZomboDB, LLC <zombodb@gmail.com>"]
 edition = "2018"
 license = "MIT"
@@ -37,15 +33,6 @@
 enum-primitive-derive = "0.2.1"
 num-traits = "0.2.14"
 seahash = "4.1.0"
-<<<<<<< HEAD
-pgx-macros = { path = "../pgx-macros/", version = "0.2.0-beta.2" }
-pgx-pg-sys = { path = "../pgx-pg-sys", version = "0.2.0-beta.2" }
-pgx-utils = { path = "../pgx-utils/", version = "0.2.0-beta.2" }
-serde = { version = "1.0.130", features = [ "derive" ] }
-serde_cbor = "0.11.2"
-serde_json = "1.0.68"
-time = { version = "0.3.3", features = ["formatting", "parsing", "alloc", "macros"] }
-=======
 pgx-macros = { path = "../pgx-macros/", version = "0.2.0-beta.3" }
 pgx-pg-sys = { path = "../pgx-pg-sys", version = "0.2.0-beta.3" }
 pgx-utils = { path = "../pgx-utils/", version = "0.2.0-beta.3" }
@@ -53,7 +40,6 @@
 serde_cbor = "0.11.2"
 serde_json = "1.0.68"
 time = { version = "0.3.4", features = ["formatting", "parsing", "alloc", "macros"] }
->>>>>>> 9c1a6337
 atomic-traits = "0.3.0"
 heapless = "0.7.7"
 hash32 = "0.2.1"
@@ -63,8 +49,4 @@
 petgraph = "0.6.0"
 eyre = "0.6.5"
 tracing = "0.1.29"
-<<<<<<< HEAD
-tracing-error = "0.1.2"
-=======
-tracing-error = "0.2.0"
->>>>>>> 9c1a6337
+tracing-error = "0.2.0"